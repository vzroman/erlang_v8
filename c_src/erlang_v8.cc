--- conflicted
+++ resolved
@@ -119,20 +119,10 @@
     ios_base::sync_with_stdio(false);
 
     V8::InitializeICU();
-<<<<<<< HEAD
     V8::InitializeICUDefaultLocation(argv[0]);
     v8::V8::InitializeExternalStartupData(argv[0]);
 
     Platform* platform = v8::platform::CreateDefaultPlatform();
-=======
-
-    Platform* platform = v8::platform::CreateDefaultPlatform();
-
-    V8::InitializeICUDefaultLocation(argv[0]);
-    // V8::InitializeExternalStartupData(argv[0]);
-
-
->>>>>>> 97afbd26
     V8::InitializePlatform(platform);
     V8::Initialize();
 
