-module(erlang_v8_vm).

-behaviour(gen_server).

-export([start/0]).
-export([start_link/1]).
-export([stop/1]).

-export([reset/1]).
-export([restart/1]).

-export([create_context/1]).
-export([destroy_context/2]).
-export([eval/3]).
-export([eval/4]).
-export([call/4]).
-export([call/5]).

-export([init/1]).
-export([handle_call/3]).
-export([handle_cast/2]).
-export([handle_info/2]).
-export([terminate/2]).
-export([code_change/3]).

-define(EXECUTABLE, "erlang_v8").
-define(SPAWN_OPTS, [{packet, 4}, binary]).
-define(DEFAULT_TIMEOUT, 2000).
-define(MAX_SOURCE_SIZE, 16#FFFFFFFF).

-define(OP_EVAL, 1).
-define(OP_CALL, 2).
-define(OP_CREATE_CONTEXT, 3).
-define(OP_DESTROY_CONTEXT, 4).
-define(OP_RESET_VM, 5).

-define(OP_OK, 0).
-define(OP_ERROR, 1).
-define(OP_TIMEOUT, 2).
-define(OP_INVALID_CONTEXT, 3).

-record(state, {
        initial_source = [],
        max_source_size = 5 * 1024 * 1024,
        port,
        table,
        monitor_pid
    }).

%% External API

start_link(Opts) ->
    gen_server:start_link(?MODULE, [Opts], []).

start() ->
    gen_server:start(?MODULE, [], []).

create_context(Pid) ->
    call_with_timeout(Pid, {create_context, self(), 1000}, 5000).

eval(Pid, Context, Source) ->
    eval(Pid, Context, Source, ?DEFAULT_TIMEOUT).

eval(Pid, Context, Source, Timeout) ->
    call_with_timeout(Pid, {eval, Context, Source, Timeout}, 30000).

call(Pid, Context, FunctionName, Args) ->
    call(Pid, Context, FunctionName, Args, ?DEFAULT_TIMEOUT).

call(Pid, Context, FunctionName, Args, Timeout) ->
    call_with_timeout(Pid, {call, Context, FunctionName, Args, Timeout}, 30000).

destroy_context(Pid, Context) ->
    gen_server:call(Pid, {destroy_context, Context}, infinity).

reset(Pid) ->
    gen_server:call(Pid, reset).

restart(Pid) ->
    gen_server:call(Pid, restart).

stop(Pid) ->
    closed = gen_server:call(Pid, stop),
    ok.

%% Callbacks

init([Opts]) ->
<<<<<<< HEAD
    %% rand:seed(erlang:phash2([node()]), erlang:monotonic_time(),
    %%           erlang:unique_integer()),
    State = start_port(parse_opts(Opts)),
=======
    rand:seed(exs64),
    State = create_table(start_port(parse_opts(Opts))),
>>>>>>> 97afbd26
    {ok, State}.

handle_call({call, Context, FunctionName, Args, Timeout}, _From,
            #state{port = Port, max_source_size = MaxSourceSize} = State) ->
    Instructions = jsx:encode(#{ function => FunctionName,
                                 args => Args,
                                 timeout => Timeout }),
    handle_response(send_to_port(Port, ?OP_CALL, Context, Instructions,
                                 MaxSourceSize), State);

handle_call({eval, Context, Source, Timeout}, _From,
            #state{port = Port, max_source_size = MaxSourceSize} = State) ->
    Instructions = jsx:encode(#{ source => Source, timeout => Timeout }),
    handle_response(send_to_port(Port, ?OP_EVAL, Context, Instructions,
                                 MaxSourceSize), State);

handle_call({create_context, Pid, _Timeout}, _From, #state{port = Port, table = Table} = State) ->
    Context = erlang:unique_integer([positive]),
    MRef = erlang:monitor(process, Pid),
    ets:insert(Table, {Context, MRef}),
    case send_to_port(Port, ?OP_CREATE_CONTEXT, Context) of
        {ok, _Response} ->
            {reply, {ok, Context}, State};
        _Other ->
            {reply, {error, invalid_context}, State}
    end;

handle_call({destroy_context, Context}, _From,
            #state{port = Port, table = Table} = State) ->
    case ets:lookup(Table, Context) of
        [{_Context, MRef}] ->
            true = ets:delete(Table, Context),
            true = erlang:demonitor(MRef, [flush]);
        [] ->
            ok
    end,
    case send_to_port(Port, ?OP_DESTROY_CONTEXT, Context) of
        {ok, _Response} ->
            {reply, ok, State};
        _Other ->
            {reply, {error, invalid_context}, State}
    end;

handle_call(reset, _From, #state{port = Port} = State) ->
    Port ! {self(), {command, <<?OP_RESET_VM:8>>}},
    {reply, ok, State};

handle_call(restart, _From, State) ->
    {reply, ok, start_port(close_port(State))};

handle_call(stop, _From, State) ->
    {stop, normal, closed, State};

handle_call(_Message, _From, State) ->
    {reply, ok, State}.

handle_cast(_Message, State) ->
    {noreply, State}.

handle_info({'DOWN', MRef, process, _Pid, _Reason},
            #state{table = Table, port = Port} = State) ->
    [[Context]] = ets:match(Table, {'$1', MRef}),
    true = ets:delete(Table, Context),
    send_to_port(Port, ?OP_DESTROY_CONTEXT, Context),
    {noreply, State};

handle_info(_Msg, State) ->
    {noreply, State}.

terminate(_Reason, State) ->
    close_port(State),
    ok.

code_change(_OldVersion, State, _Extra) ->
    {ok, State}.

%% Internal API

handle_response({ok, Response}, State) ->
    {reply, {ok, Response}, State};
handle_response({error, invalid_source_size} = Error, State) ->
    {reply, Error, State};
handle_response({call_error, Reason}, State) ->
    {reply, {error, Reason}, State};
handle_response({error, _Reason} = Error, State) ->
    {reply, Error, start_port(kill_port(State))}.

%% @doc Close port gently.
close_port(#state{monitor_pid = Pid, port = Port} = State) ->
    catch port_close(Port),
    Pid ! demonitor,
    State#state{monitor_pid = undefined, port = undefined}.

%% @doc Close port and attempt to kill the OS process.
kill_port(#state{monitor_pid = Pid, port = Port} = State) ->
    catch port_close(Port),
    Pid ! kill,
    State#state{monitor_pid = undefined, port = undefined}.

create_table(State) ->
    TableRef = ets:new(?MODULE, [ordered_set]),
    State#state{table = TableRef}.

%% @doc Start port and port monitor.
start_port(#state{initial_source = Source} = State) ->
    Executable = filename:join(priv_dir(), ?EXECUTABLE),
    Opts = [{args, [Source]}|?SPAWN_OPTS],
    Port = open_port({spawn_executable, Executable}, Opts),
    monitor_port(State#state{port = Port}).

%% @doc Kill active port monitor before starting a new process.
monitor_port(#state{monitor_pid = Pid} = State) when is_pid(Pid) ->
    Pid ! demonitor,
    monitor_port(State#state{monitor_pid = undefined});

%% @doc Start a process that monitors the port (and parent process) and kills
%% the actual OS process when things go south.
monitor_port(#state{port = Port} = State) ->
    Parent = self(),
    Pid = spawn(fun() ->
        {os_pid, OSPid} = erlang:port_info(Port, os_pid),
        MRef = erlang:monitor(process, Parent),
        receive 
            demonitor ->
                erlang:demonitor(MRef);
            kill ->
                os_kill(OSPid);
            {'DOWN', _Ref, process, Parent, _Reason} ->
                os_kill(OSPid)
        end
    end),
    State#state{monitor_pid = Pid}.

%% @doc Kill OS process.
os_kill(OSPid) ->
    os:cmd(io_lib:format("kill -9 ~p", [OSPid])).

send_to_port(Port, Op, Ref) ->
    send_to_port(Port, Op, Ref, <<>>).

send_to_port(Port, Op, Ref, Data) ->
    send_to_port(Port, Op, Ref, Data, infinity).

%% @doc Send source to port and wait for response
send_to_port(_Port, _Op, _Ref, Data, MaxSourceSize)
  when size(Data) > MaxSourceSize ->
    {error, invalid_source_size};
send_to_port(Port, Op, Ref, Data, _MaxSourceSize) ->
    Port ! {self(), {command, <<Op:8, Ref:32, Data/binary>>}},
    receive_port_data(Port).

receive_port_data(Port) ->
    receive
        {Port, {data, <<_:8, _Ref:32, "">>}} ->
            {ok, undefined};
        {Port, {data, <<?OP_OK:8, _Ref:32, "undefined">>}} ->
            {ok, undefined};
        {Port, {data, <<?OP_OK:8, _Ref:32, Response/binary>>}} ->
            case catch jsx:decode(Response, [return_maps]) of 
                {'EXIT', _F} ->
                    {ok, Response};
                R ->
                    {ok, R}
            end;
        {Port, {data, <<?OP_ERROR:8, _Ref:32, Response/binary>>}} ->
            #{ <<"error">> := Reason } = jsx:decode(Response, [return_maps]),
            {call_error, Reason};
        {Port, {data, <<?OP_TIMEOUT:8, _Ref:32, _/binary>>}} ->
            {call_error, timeout};
        {Port, {data, <<?OP_INVALID_CONTEXT:8, _Ref:32, _/binary>>}} ->
            {call_error, invalid_context};
        {Port, Error} ->
            %% TODO: we should probably special case here.
            {error, Error}
    end.

%% @doc Return the path to the application's priv dir (assuming directory
%% structure is intact).
priv_dir() ->
    filename:join(filename:dirname(filename:dirname(code:which(?MODULE))),
                  "priv").

%% @doc Parse proplists/opts and populate a state record.
parse_opts(Opts) ->
    lists:foldl(fun parse_opt/2, #state{initial_source = <<>>}, Opts).

%% @doc Append source specified in source option.
parse_opt({source, S}, #state{initial_source = InitialSource} = State) ->
    State#state{initial_source = <<InitialSource/binary, S/binary>>};

%% @doc Read contents of file option and append to state.
parse_opt({file, F}, #state{initial_source = InitialSource} = State) ->
    %% Files should probably be read in the OS process instead to prevent
    %% keeping multiple copies of the JS source code in memory.
    {ok, S} = file:read_file(F),
    State#state{initial_source = <<InitialSource/binary, S/binary>>};

%% @doc Invalid max source size
parse_opt({max_source_size, N}, _State) when N > ?MAX_SOURCE_SIZE ->
    error(invalid_max_source_size_value);

%% @doc Set max source size for this vm
parse_opt({max_source_size, N}, State) ->
    State#state{max_source_size = N};

%% @doc Ignore unknown options.
parse_opt(_, State) -> State.

call_with_timeout(Pid, Message, Timeout) ->
    try
        gen_server:call(Pid, Message, Timeout)
    catch exit:{timeout, _Context} ->
        {error, vm_unresponsive}
    end.<|MERGE_RESOLUTION|>--- conflicted
+++ resolved
@@ -86,14 +86,8 @@
 %% Callbacks
 
 init([Opts]) ->
-<<<<<<< HEAD
-    %% rand:seed(erlang:phash2([node()]), erlang:monotonic_time(),
-    %%           erlang:unique_integer()),
-    State = start_port(parse_opts(Opts)),
-=======
     rand:seed(exs64),
     State = create_table(start_port(parse_opts(Opts))),
->>>>>>> 97afbd26
     {ok, State}.
 
 handle_call({call, Context, FunctionName, Args, Timeout}, _From,
